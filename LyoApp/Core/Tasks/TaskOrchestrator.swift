import Foundation
import OSLog

/// Task state from server
struct TaskEvent: Decodable {
    enum State: String, Decodable {
        case queued
        case running
        case done
        case error
    }
    
    let state: State
    let progressPct: Int?
    let message: String?
    let resultId: String?
    let error: String?
    
    /// Whether this is a terminal state
    var isTerminal: Bool {
        return state == .done || state == .error
    }
}

/// Task orchestrator for managing long-running operations with WebSocket + polling fallback
final class TaskOrchestrator {
    private let apiClient: LyoAPIService
    private let environment: APIEnvironment
    private let logger = Logger(subsystem: "com.lyo.app", category: "TaskOrchestrator")
    
    init(apiClient: LyoAPIService, environment: APIEnvironment = .current) {
        self.apiClient = apiClient
        self.environment = environment
    }
    
    // MARK: - Course Generation
    
    /// Start course generation and return task info
    func startCourseGeneration(topic: String, interests: [String]) async throws -> (taskId: String, provisionalCourseId: String) {
        
        let requestBody = CourseGenerationRequest(topic: topic, interests: interests)
        let headers = [
            "Idempotency-Key": UUID().uuidString,
            "Prefer": "respond-async"
        ]
        
        let response: CourseGenerationResponse = try await apiClient.post(
            "courses:generate",
            body: requestBody,
            headers: headers
        )
        
        logger.info("🚀 Course generation started - Task: \(response.task_id), Course: \(response.provisional_course_id)")
        
        // Track analytics event
<<<<<<< HEAD
        Analytics.shared.track("course_generate_requested", properties: [
=======
        Analytics.log("course_generate_requested", [
>>>>>>> f810af71
            "task_id": response.task_id,
            "provisional_course_id": response.provisional_course_id
        ])
        
        return (response.task_id, response.provisional_course_id)
    }
    
    // MARK: - Task Monitoring
    
    /// Monitor task progress via WebSocket with automatic fallback to polling
    func monitorTask(
        taskId: String,
        onUpdate: @escaping (TaskEvent) -> Void,
        onCompletion: @escaping (Result<TaskEvent, Error>) -> Void
    ) {
        logger.info("👀 Starting task monitoring for: \(taskId)")
        
        // Try WebSocket first
        monitorViaWebSocket(
            taskId: taskId,
            onUpdate: onUpdate,
            onFallbackNeeded: { [weak self] in
                self?.logger.warning("🔄 WebSocket failed, falling back to polling")
                self?.monitorViaPolling(taskId: taskId, onUpdate: onUpdate, onCompletion: onCompletion)
            },
            onCompletion: onCompletion
        )
    }
    
    // MARK: - WebSocket Monitoring
    
    private func monitorViaWebSocket(
        taskId: String,
        onUpdate: @escaping (TaskEvent) -> Void,
        onFallbackNeeded: @escaping () -> Void,
        onCompletion: @escaping (Result<TaskEvent, Error>) -> Void
    ) {
        let wsURL = environment.webSocketBase.appendingPathComponent("v1/ws/tasks/\(taskId)")
        let webSocket = WebSocketClient()
        
        var fallbackTriggered = false
        
        webSocket.connect(url: wsURL) { [weak self] result in
            switch result {
            case .success(let data):
                do {
                    let event = try JSONDecoder().decode(TaskEvent.self, from: data)
                    
                    // Track analytics based on event state
                    switch event.state {
                    case .running:
<<<<<<< HEAD
                        Analytics.shared.track("course_generate_running", properties: [
=======
                        Analytics.log("course_generate_running", [
>>>>>>> f810af71
                            "task_id": taskId,
                            "progress": event.progressPct ?? 0,
                            "message": event.message ?? ""
                        ])
                    case .done:
<<<<<<< HEAD
                        Analytics.shared.track("course_generate_ready", properties: [
=======
                        Analytics.log("course_generate_ready", [
>>>>>>> f810af71
                            "task_id": taskId,
                            "result_id": event.resultId ?? ""
                        ])
                    case .error:
<<<<<<< HEAD
                        Analytics.shared.track("course_generate_error", properties: [
=======
                        Analytics.log("course_generate_error", [
>>>>>>> f810af71
                            "task_id": taskId,
                            "error": event.error ?? "Unknown error"
                        ])
                    default:
                        break
                    }
                    
                    DispatchQueue.main.async {
                        onUpdate(event)
                        
                        if event.isTerminal {
                            webSocket.disconnect()
                            onCompletion(.success(event))
                        }
                    }
                    
                } catch {
                    self?.logger.error("❌ Failed to decode WebSocket task event: \(error)")
                    
                    if !fallbackTriggered {
                        fallbackTriggered = true
                        webSocket.disconnect()
                        onFallbackNeeded()
                    }
                }
                
            case .failure(let error):
                self?.logger.error("❌ WebSocket error: \(error)")
                
                if !fallbackTriggered {
                    fallbackTriggered = true
                    webSocket.disconnect()
                    onFallbackNeeded()
                }
            }
        }
        
        // Set a timeout for WebSocket connection
        DispatchQueue.global(qos: .background).asyncAfter(deadline: .now() + 10) {
            if !webSocket.connectionStatus && !fallbackTriggered {
                fallbackTriggered = true
                webSocket.disconnect()
                onFallbackNeeded()
            }
        }
    }
    
    // MARK: - Polling Monitoring
    
    private func monitorViaPolling(
        taskId: String,
        onUpdate: @escaping (TaskEvent) -> Void,
        onCompletion: @escaping (Result<TaskEvent, Error>) -> Void
    ) {
        Task {
            var delay: TimeInterval = 2.0
            let maxDelay: TimeInterval = 30.0
            let maxDuration: TimeInterval = 600.0 // 10 minutes
            let startTime = Date()
            
<<<<<<< HEAD
            while Date().timeIntervalSince(startTime) < maxDuration {
                // Check for timeout
                if Date().timeIntervalSince(startTime) > maxDuration {
=======
            logger.info("📊 Starting task polling for: \(taskId)")
            
            while true {
                // Check overall timeout
                if Date().timeIntervalSince(startTime) > overallTimeout {
                    logger.warning("⏰ Task monitoring timeout reached")
                    
                    // Track timeout analytics
                    Analytics.log("course_generate_timeout", [
                        "task_id": taskId,
                        "timeout_duration": overallTimeout
                    ])
                    
>>>>>>> f810af71
                    let timeoutError = ProblemDetails.internalServerError(
                        detail: "Task monitoring timed out after \(maxDuration) seconds"
                    )
                    await MainActor.run {
                        onCompletion(.failure(timeoutError))
                    }
                    break
                }
                
                do {
                    let event: TaskEvent = try await apiClient.get("tasks/\(taskId)")
                    
                    await MainActor.run {
                        onUpdate(event)
                        
                        if event.isTerminal {
                            onCompletion(.success(event))
                        }
                    }
                    
                    // Break if task is done
                    if event.isTerminal {
                        break
                    }
                    
                    // Wait before next poll
                    try await Task.sleep(nanoseconds: UInt64(delay * 1_000_000_000))
                    
                    // Increase delay with exponential backoff
                    delay = min(delay * 1.6, maxDelay)
                    
                } catch {
                    logger.error("❌ Polling error: \(error)")
                    
                    // Handle specific error types
                    if let problemDetails = error as? ProblemDetails {
                        if problemDetails.isRateLimitError {
                            // Increase delay significantly for rate limits
                            delay = min(delay * 2.0, 30.0)
                        } else if problemDetails.isServerError {
                            // Back off for server errors
                            delay = min(delay * 1.8, maxDelay)
                        } else {
                            // For other errors, fail immediately
                            await MainActor.run {
                                onCompletion(.failure(error))
                            }
                            break
                        }
                    }
                    
                    // Wait before retrying
                    try await Task.sleep(nanoseconds: UInt64(delay * 1_000_000_000))
                }
            }
        }
    }
}

// MARK: - Request/Response Models
private struct CourseGenerationRequest: Codable {
    let topic: String
    let interests: [String]
}

private struct CourseGenerationResponse: Codable {
    let task_id: String
    let provisional_course_id: String
}

// MARK: - Convenience Methods
extension TaskOrchestrator {
    
    /// Simplified course generation with automatic monitoring
    func generateCourse(
        topic: String,
        interests: [String],
        onProgress: @escaping (TaskEvent) -> Void
    ) async throws -> String {
        // Start generation
        let (taskId, provisionalCourseId) = try await startCourseGeneration(topic: topic, interests: interests)
        
        return try await withCheckedThrowingContinuation { continuation in
            var hasResumed = false
            
            monitorTask(
                taskId: taskId,
                onUpdate: onProgress,
                onCompletion: { result in
                    guard !hasResumed else { return }
                    hasResumed = true
                    
                    switch result {
                    case .success(let event):
                        if event.state == .done, let resultId = event.resultId {
                            continuation.resume(returning: resultId)
                        } else if event.state == .error {
                            let error = ProblemDetails.internalServerError(
                                detail: event.error ?? "Course generation failed"
                            )
                            continuation.resume(throwing: error)
                        }
                    case .failure(let error):
                        continuation.resume(throwing: error)
                    }
                }
            )
        }
    }
}

// MARK: - Supporting Types

/// API Environment configuration
enum APIEnvironment {
    case development
    case staging  
    case production
    
    static let current: APIEnvironment = {
        #if DEBUG
        return .development
        #else
        return .production
        #endif
    }()
    
    var webSocketBase: URL {
        switch self {
        case .development:
            return URL(string: "ws://localhost:8000")!
        case .staging:
            return URL(string: "wss://staging-api.lyoapp.com")!
        case .production:
            return URL(string: "wss://api.lyoapp.com")!
        }
    }
}

/// WebSocket client for real-time task monitoring
private class WebSocketClient {
    private var webSocketTask: URLSessionWebSocketTask?
    
    var connectionStatus: Bool {
        return webSocketTask != nil
    }
    
    func connect(url: URL, onMessage: @escaping (Result<Data, Error>) -> Void) {
        webSocketTask = URLSession.shared.webSocketTask(with: url)
        webSocketTask?.resume()
        
        receiveMessage(onMessage: onMessage)
    }
    
    func disconnect() {
        webSocketTask?.cancel(with: .goingAway, reason: nil)
        webSocketTask = nil
    }
    
    private func receiveMessage(onMessage: @escaping (Result<Data, Error>) -> Void) {
        webSocketTask?.receive { result in
            switch result {
            case .success(let message):
                switch message {
                case .string(let text):
                    if let data = text.data(using: .utf8) {
                        onMessage(.success(data))
                    }
                case .data(let data):
                    onMessage(.success(data))
                @unknown default:
                    break
                }
                
                // Continue receiving messages
                self.receiveMessage(onMessage: onMessage)
                
            case .failure(let error):
                onMessage(.failure(error))
            }
        }
    }
}

/// Problem Details error type for API errors
struct ProblemDetails: Error, Codable {
    let type: String
    let title: String
    let status: Int
    let detail: String?
    let instance: String?
    
    var isRateLimitError: Bool {
        return status == 429
    }
    
    var isServerError: Bool {
        return status >= 500
    }
    
    static func internalServerError(detail: String) -> ProblemDetails {
        return ProblemDetails(
            type: "about:blank",
            title: "Internal Server Error",
            status: 500,
            detail: detail,
            instance: nil
        )
    }
}

// MARK: - Extensions for existing types
extension LyoAPIService {
    /// POST request with custom headers
    func post<T: Codable, R: Codable>(
        _ endpoint: String,
        body: T,
        headers: [String: String]
    ) async throws -> R {
        // Create the request
        guard let url = URL(string: "\(self.internalBaseURL)/\(endpoint)") else {
            throw ProblemDetails.internalServerError(detail: "Invalid URL")
        }
        
        var request = URLRequest(url: url)
        request.httpMethod = "POST"
        request.addValue("application/json", forHTTPHeaderField: "Content-Type")
        
        // Add custom headers
        for (key, value) in headers {
            request.addValue(value, forHTTPHeaderField: key)
        }
        
        // Add authentication if available
        if let token = self.internalAuthToken {
            request.addValue("Bearer \(token)", forHTTPHeaderField: "Authorization")
        }
        
        // Encode body
        let encoder = JSONEncoder()
        request.httpBody = try encoder.encode(body)
        
        do {
            let (data, response) = try await self.internalSession.data(for: request)
            
            guard let httpResponse = response as? HTTPURLResponse else {
                throw ProblemDetails.internalServerError(detail: "Invalid response")
            }
            
            // Handle different status codes
            switch httpResponse.statusCode {
            case 200...299:
                let decoder = JSONDecoder()
                return try decoder.decode(R.self, from: data)
            case 401:
                throw ProblemDetails(
                    type: "about:blank",
                    title: "Unauthorized",
                    status: 401,
                    detail: "Authentication required",
                    instance: endpoint
                )
            case 429:
                throw ProblemDetails(
                    type: "about:blank", 
                    title: "Rate Limited",
                    status: 429,
                    detail: "Too many requests",
                    instance: endpoint
                )
            case 500...599:
                throw ProblemDetails(
                    type: "about:blank",
                    title: "Server Error",
                    status: httpResponse.statusCode,
                    detail: "Internal server error",
                    instance: endpoint
                )
            default:
                throw ProblemDetails(
                    type: "about:blank",
                    title: "API Error",
                    status: httpResponse.statusCode,
                    detail: "Request failed",
                    instance: endpoint
                )
            }
        } catch {
            if error is ProblemDetails {
                throw error
            }
            throw ProblemDetails.internalServerError(detail: error.localizedDescription)
        }
    }
    
    /// GET request for task status
    func get<R: Codable>(_ endpoint: String) async throws -> R {
        guard let url = URL(string: "\(self.internalBaseURL)/\(endpoint)") else {
            throw ProblemDetails.internalServerError(detail: "Invalid URL")
        }
        
        var request = URLRequest(url: url)
        request.httpMethod = "GET"
        request.addValue("application/json", forHTTPHeaderField: "Accept")
        
        // Add authentication if available
        if let token = self.internalAuthToken {
            request.addValue("Bearer \(token)", forHTTPHeaderField: "Authorization")
        }
        
        do {
            let (data, response) = try await self.internalSession.data(for: request)
            
            guard let httpResponse = response as? HTTPURLResponse else {
                throw ProblemDetails.internalServerError(detail: "Invalid response")
            }
            
            switch httpResponse.statusCode {
            case 200...299:
                let decoder = JSONDecoder()
                return try decoder.decode(R.self, from: data)
            case 401:
                throw ProblemDetails(
                    type: "about:blank",
                    title: "Unauthorized", 
                    status: 401,
                    detail: "Authentication required",
                    instance: endpoint
                )
            case 404:
                throw ProblemDetails(
                    type: "about:blank",
                    title: "Not Found",
                    status: 404,
                    detail: "Resource not found",
                    instance: endpoint
                )
            case 429:
                throw ProblemDetails(
                    type: "about:blank",
                    title: "Rate Limited",
                    status: 429,
                    detail: "Too many requests", 
                    instance: endpoint
                )
            case 500...599:
                throw ProblemDetails(
                    type: "about:blank",
                    title: "Server Error",
                    status: httpResponse.statusCode,
                    detail: "Internal server error",
                    instance: endpoint
                )
            default:
                throw ProblemDetails(
                    type: "about:blank",
                    title: "API Error",
                    status: httpResponse.statusCode,
                    detail: "Request failed",
                    instance: endpoint
                )
            }
        } catch {
            if error is ProblemDetails {
                throw error
            }
            throw ProblemDetails.internalServerError(detail: error.localizedDescription)
        }
    }
}<|MERGE_RESOLUTION|>--- conflicted
+++ resolved
@@ -27,6 +27,7 @@
     private let apiClient: LyoAPIService
     private let environment: APIEnvironment
     private let logger = Logger(subsystem: "com.lyo.app", category: "TaskOrchestrator")
+    private let overallTimeout: TimeInterval = 600.0 // 10 minutes
     
     init(apiClient: LyoAPIService, environment: APIEnvironment = .current) {
         self.apiClient = apiClient
@@ -51,16 +52,6 @@
         )
         
         logger.info("🚀 Course generation started - Task: \(response.task_id), Course: \(response.provisional_course_id)")
-        
-        // Track analytics event
-<<<<<<< HEAD
-        Analytics.shared.track("course_generate_requested", properties: [
-=======
-        Analytics.log("course_generate_requested", [
->>>>>>> f810af71
-            "task_id": response.task_id,
-            "provisional_course_id": response.provisional_course_id
-        ])
         
         return (response.task_id, response.provisional_course_id)
     }
@@ -106,40 +97,6 @@
                 do {
                     let event = try JSONDecoder().decode(TaskEvent.self, from: data)
                     
-                    // Track analytics based on event state
-                    switch event.state {
-                    case .running:
-<<<<<<< HEAD
-                        Analytics.shared.track("course_generate_running", properties: [
-=======
-                        Analytics.log("course_generate_running", [
->>>>>>> f810af71
-                            "task_id": taskId,
-                            "progress": event.progressPct ?? 0,
-                            "message": event.message ?? ""
-                        ])
-                    case .done:
-<<<<<<< HEAD
-                        Analytics.shared.track("course_generate_ready", properties: [
-=======
-                        Analytics.log("course_generate_ready", [
->>>>>>> f810af71
-                            "task_id": taskId,
-                            "result_id": event.resultId ?? ""
-                        ])
-                    case .error:
-<<<<<<< HEAD
-                        Analytics.shared.track("course_generate_error", properties: [
-=======
-                        Analytics.log("course_generate_error", [
->>>>>>> f810af71
-                            "task_id": taskId,
-                            "error": event.error ?? "Unknown error"
-                        ])
-                    default:
-                        break
-                    }
-                    
                     DispatchQueue.main.async {
                         onUpdate(event)
                         
@@ -193,25 +150,12 @@
             let maxDuration: TimeInterval = 600.0 // 10 minutes
             let startTime = Date()
             
-<<<<<<< HEAD
-            while Date().timeIntervalSince(startTime) < maxDuration {
-                // Check for timeout
-                if Date().timeIntervalSince(startTime) > maxDuration {
-=======
             logger.info("📊 Starting task polling for: \(taskId)")
             
             while true {
                 // Check overall timeout
                 if Date().timeIntervalSince(startTime) > overallTimeout {
                     logger.warning("⏰ Task monitoring timeout reached")
-                    
-                    // Track timeout analytics
-                    Analytics.log("course_generate_timeout", [
-                        "task_id": taskId,
-                        "timeout_duration": overallTimeout
-                    ])
-                    
->>>>>>> f810af71
                     let timeoutError = ProblemDetails.internalServerError(
                         detail: "Task monitoring timed out after \(maxDuration) seconds"
                     )
@@ -432,7 +376,7 @@
         headers: [String: String]
     ) async throws -> R {
         // Create the request
-        guard let url = URL(string: "\(self.internalBaseURL)/\(endpoint)") else {
+        guard let url = URL(string: "\(self.baseURL)/\(endpoint)") else {
             throw ProblemDetails.internalServerError(detail: "Invalid URL")
         }
         
@@ -446,7 +390,7 @@
         }
         
         // Add authentication if available
-        if let token = self.internalAuthToken {
+        if let token = self.authToken {
             request.addValue("Bearer \(token)", forHTTPHeaderField: "Authorization")
         }
         
@@ -455,7 +399,7 @@
         request.httpBody = try encoder.encode(body)
         
         do {
-            let (data, response) = try await self.internalSession.data(for: request)
+            let (data, response) = try await URLSession.shared.data(for: request)
             
             guard let httpResponse = response as? HTTPURLResponse else {
                 throw ProblemDetails.internalServerError(detail: "Invalid response")
@@ -509,7 +453,7 @@
     
     /// GET request for task status
     func get<R: Codable>(_ endpoint: String) async throws -> R {
-        guard let url = URL(string: "\(self.internalBaseURL)/\(endpoint)") else {
+        guard let url = URL(string: "\(self.baseURL)/\(endpoint)") else {
             throw ProblemDetails.internalServerError(detail: "Invalid URL")
         }
         
@@ -518,12 +462,12 @@
         request.addValue("application/json", forHTTPHeaderField: "Accept")
         
         // Add authentication if available
-        if let token = self.internalAuthToken {
+        if let token = self.authToken {
             request.addValue("Bearer \(token)", forHTTPHeaderField: "Authorization")
         }
         
         do {
-            let (data, response) = try await self.internalSession.data(for: request)
+            let (data, response) = try await URLSession.shared.data(for: request)
             
             guard let httpResponse = response as? HTTPURLResponse else {
                 throw ProblemDetails.internalServerError(detail: "Invalid response")
